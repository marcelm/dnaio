from contextlib import ExitStack
from os import PathLike
from typing import Union, BinaryIO, Optional, Iterator, Tuple

from xopen import xopen

from ._core import Sequence, record_names_match, record_names_match_bytes
from .exceptions import FileFormatError
from .interfaces import PairedEndReader, PairedEndWriter
from .readers import FastaReader, FastqReader
from .writers import FastaWriter, FastqWriter
from .singleend import _open_single


class TwoFilePairedEndReader(PairedEndReader):
    """
    Read paired-end reads from two files.

    Wraps two BinaryFileReader instances, making sure that reads are properly
    paired.
    """

    paired = True

    def __init__(
        self,
        file1: Union[str, PathLike, BinaryIO],
        file2: Union[str, PathLike, BinaryIO],
        *,
        mode="r",
        fileformat: Optional[str] = None,
        opener=xopen,
    ):
        self.mode = mode
        with ExitStack() as stack:
            self.reader1 = stack.enter_context(
                _open_single(file1, opener=opener, fileformat=fileformat,
                             mode=mode)
            )
            self.reader2 = stack.enter_context(
                _open_single(file2, opener=opener, fileformat=fileformat,
                             mode=mode)
            )
            self._close = stack.pop_all().close
        self.delivers_qualities = self.reader1.delivers_qualities

    def __repr__(self) -> str:
        return f"{self.__class__.__name__}(file1={self.reader1}, file2={self.reader2})"

    def __iter__(self) -> Iterator[Tuple[Sequence, Sequence]]:
        """
        Iterate over the paired reads. Each item is a pair of Sequence objects.
        """
<<<<<<< HEAD
        # Avoid usage of zip() below since it will consume one item too many,
        # when one of the iterators is exhausted. zip in python 3.10 has a
        # 'strict' keyword that can be used to prevent this and throw an error,
        # but it will take a long time for 3.10 or higher to be available on
        # everyone's machine.
        # Instead use zip_longest from itertools. This yields None if one of
        # the iterators is exhausted. Checking for None identity is fast.
        # So we can quickly check if the iterator is still yielding.
        # This is faster than implementing a while loop with next calls,
        # which requires expensive function lookups.
        for r1, r2 in itertools.zip_longest(self.reader1, self.reader2):
            if r1 is None:
                raise FileFormatError(
                    "Reads are improperly paired. There are more reads in "
                    "file 2 than in file 1.",
                    line=None,
                ) from None
            if r2 is None:
                raise FileFormatError(
                    "Reads are improperly paired. There are more reads in "
                    "file 1 than in file 2.",
                    line=None,
                ) from None
            if not r1.is_mate(r2):
=======
        if "b" in self.mode:
            name_matcher = record_names_match_bytes
        else:
            name_matcher = record_names_match  # type: ignore
        for r1, r2 in zip(self.reader1, self.reader2):
            if not name_matcher(r1.name, r2.name):
>>>>>>> e3e01a0d
                raise FileFormatError(
                    f"Reads are improperly paired. Read name '{r1.name}' "
                    f"in file 1 does not match '{r2.name}' in file 2.",
                    line=None,
                ) from None
            yield (r1, r2)

        # Force consumption of another read to test if iterators are out of sync.
        try:
            next(iter(self.reader1))
        except StopIteration:
            pass
        try:
            next(iter(self.reader2))
        except StopIteration:
            pass
        if self.reader1.number_of_records < self.reader2.number_of_records:
            raise FileFormatError(
                "Reads are improperly paired. There are more reads in "
                "file 2 than in file 1.",
                line=None,
            ) from None
        if self.reader1.number_of_records > self.reader2.number_of_records:
            raise FileFormatError(
                "Reads are improperly paired. There are more reads in "
                "file 1 than in file 2.",
                line=None,
            ) from None

    def close(self) -> None:
        self._close()

    def __enter__(self):
        return self

    def __exit__(self, *exc):
        self.close()


class InterleavedPairedEndReader(PairedEndReader):
    """
    Read paired-end reads from an interleaved FASTQ file.
    """

    paired = True

    def __init__(
        self,
        file: Union[str, PathLike, BinaryIO],
        *,
        mode="r",
        fileformat: Optional[str] = None,
        opener=xopen,
    ):
        self.mode = mode
        reader = _open_single(file, opener=opener, mode=mode, fileformat=fileformat)
        assert isinstance(reader, (FastaReader, FastqReader))  # for Mypy
        self.reader = reader
        self.delivers_qualities = self.reader.delivers_qualities

    def __repr__(self) -> str:
        return f"{self.__class__.__name__}({self.reader})"

    def __iter__(self) -> Iterator[Tuple[Sequence, Sequence]]:
        if "b" in self.mode:
            name_matcher = record_names_match_bytes
        else:
            name_matcher = record_names_match  # type: ignore
        it = iter(self.reader)
        for r1 in it:
            try:
                r2 = next(it)
            except StopIteration:
                raise FileFormatError(
                    "Interleaved input file incomplete: Last record "
                    f"'{r1.name}' has no partner.",
                    line=None,
                ) from None
            if not name_matcher(r1.name, r2.name):  # type: ignore
                raise FileFormatError(
                    f"Reads are improperly paired. Name '{r1.name}' "
                    f"(first) does not match '{r2.name}' (second).",
                    line=None,
                )
            yield (r1, r2)

    def close(self) -> None:
        self.reader.close()

    def __enter__(self):
        return self

    def __exit__(self, *args):
        self.close()


class TwoFilePairedEndWriter(PairedEndWriter):
    def __init__(
        self,
        file1: Union[str, PathLike, BinaryIO],
        file2: Union[str, PathLike, BinaryIO],
        *,
        fileformat: Optional[str] = "fastq",
        qualities: Optional[bool] = None,
        opener=xopen,
        append: bool = False,
    ):
        mode = "a" if append else "w"
        with ExitStack() as stack:
            self._writer1: Union[FastaWriter, FastqWriter]
            self._writer2: Union[FastaWriter, FastqWriter]
            self._writer1 = stack.enter_context(
                _open_single(
                    file1,
                    opener=opener,
                    fileformat=fileformat,
                    mode=mode,
                    qualities=qualities,
                )
            )
            self._writer2 = stack.enter_context(
                _open_single(
                    file2,
                    opener=opener,
                    fileformat=fileformat,
                    mode=mode,
                    qualities=qualities,
                )
            )
            self._close = stack.pop_all().close

    def __repr__(self) -> str:
        return f"{self.__class__.__name__}({self._writer1}, {self._writer2})"

    def write(self, read1, read2) -> None:
        self._writer1.write(read1)
        self._writer2.write(read2)

    def close(self) -> None:
        self._close()

    def __enter__(self):
        # TODO do not allow this twice
        return self

    def __exit__(self, *args):
        self.close()


class InterleavedPairedEndWriter(PairedEndWriter):
    """
    Write paired-end reads to an interleaved FASTA or FASTQ file
    """

    def __init__(
        self,
        file: Union[str, PathLike, BinaryIO],
        *,
        fileformat: Optional[str] = "fastq",
        qualities: Optional[bool] = None,
        opener=xopen,
        append: bool = False,
    ):
        mode = "a" if append else "w"
        writer = _open_single(
            file, opener=opener, fileformat=fileformat, mode=mode, qualities=qualities
        )
        assert isinstance(writer, (FastaWriter, FastqWriter))  # only for Mypy
        self._writer = writer

    def __repr__(self) -> str:
        return f"{self.__class__.__name__}({self._writer})"

    def write(self, read1: Sequence, read2: Sequence) -> None:
        self._writer.write(read1)
        self._writer.write(read2)

    def close(self) -> None:
        self._writer.close()

    def __enter__(self):
        # TODO do not allow this twice
        return self

    def __exit__(self, *args):
        self.close()<|MERGE_RESOLUTION|>--- conflicted
+++ resolved
@@ -51,45 +51,18 @@
         """
         Iterate over the paired reads. Each item is a pair of Sequence objects.
         """
-<<<<<<< HEAD
-        # Avoid usage of zip() below since it will consume one item too many,
-        # when one of the iterators is exhausted. zip in python 3.10 has a
-        # 'strict' keyword that can be used to prevent this and throw an error,
-        # but it will take a long time for 3.10 or higher to be available on
-        # everyone's machine.
-        # Instead use zip_longest from itertools. This yields None if one of
-        # the iterators is exhausted. Checking for None identity is fast.
-        # So we can quickly check if the iterator is still yielding.
-        # This is faster than implementing a while loop with next calls,
-        # which requires expensive function lookups.
-        for r1, r2 in itertools.zip_longest(self.reader1, self.reader2):
-            if r1 is None:
-                raise FileFormatError(
-                    "Reads are improperly paired. There are more reads in "
-                    "file 2 than in file 1.",
-                    line=None,
-                ) from None
-            if r2 is None:
-                raise FileFormatError(
-                    "Reads are improperly paired. There are more reads in "
-                    "file 1 than in file 2.",
-                    line=None,
-                ) from None
-            if not r1.is_mate(r2):
-=======
         if "b" in self.mode:
             name_matcher = record_names_match_bytes
         else:
             name_matcher = record_names_match  # type: ignore
         for r1, r2 in zip(self.reader1, self.reader2):
-            if not name_matcher(r1.name, r2.name):
->>>>>>> e3e01a0d
+            if not r1.is_mate(r2):
                 raise FileFormatError(
                     f"Reads are improperly paired. Read name '{r1.name}' "
                     f"in file 1 does not match '{r2.name}' in file 2.",
                     line=None,
                 ) from None
-            yield (r1, r2)
+            yield r1, r2
 
         # Force consumption of another read to test if iterators are out of sync.
         try:
