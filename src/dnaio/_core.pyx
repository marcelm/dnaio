--- conflicted
+++ resolved
@@ -1,12 +1,8 @@
 # cython: language_level=3, emit_code_comments=False
 
-<<<<<<< HEAD
 from cpython.bytes cimport PyBytes_FromStringAndSize, PyBytes_AS_STRING, PyBytes_Check, PyBytes_GET_SIZE
 from cpython.unicode cimport PyUnicode_DecodeLatin1, PyUnicode_Check
-=======
 from cpython.ref cimport PyObject
-from cpython.bytes cimport PyBytes_FromStringAndSize, PyBytes_AS_STRING, PyBytes_GET_SIZE
->>>>>>> 9246fa9d
 from libc.string cimport strncmp, memcmp, memcpy, memchr, strcspn
 from cpython.unicode cimport PyUnicode_GET_LENGTH
 cimport cython
@@ -15,13 +11,10 @@
     unsigned char * PyUnicode_1BYTE_DATA(object o)
     int PyUnicode_KIND(object o)
     int PyUnicode_1BYTE_KIND
-<<<<<<< HEAD
+    object PyUnicode_New(Py_ssize_t size, Py_UCS4 maxchar)
 
 from typing import Union
 
-=======
-    object PyUnicode_New(Py_ssize_t size, Py_UCS4 maxchar)
->>>>>>> 9246fa9d
 from .exceptions import FastqFormatError
 from ._util import shorten
 
@@ -419,20 +412,6 @@
                 raise FastqFormatError(
                     "Length of sequence and qualities differ", line=n_records * 4 + 3)
 
-<<<<<<< HEAD
-=======
-            # Constructing objects with PyUnicode_New and memcpy bypasses some of
-            # the checks otherwise done when using PyUnicode_DecodeLatin1 or similar
-            name = PyUnicode_New(name_length, 255)
-            sequence = PyUnicode_New(sequence_length, 255)
-            qualities = PyUnicode_New(qualities_length, 255)
-            if <PyObject*>name == NULL or <PyObject*>sequence == NULL or <PyObject*>qualities == NULL:
-                raise MemoryError()
-            memcpy(PyUnicode_1BYTE_DATA(name), c_buf + name_start, name_length)
-            memcpy(PyUnicode_1BYTE_DATA(sequence), c_buf + sequence_start, sequence_length)
-            memcpy(PyUnicode_1BYTE_DATA(qualities), c_buf + qualities_start, qualities_length)
-
->>>>>>> 9246fa9d
             if n_records == 0:
                 yield bool(second_header_length)  # first yielded value is special
 
@@ -442,15 +421,17 @@
                 qualities = PyBytes_FromStringAndSize(c_buf + qualities_start, qualities_length)
                 yield SequenceBytes.__new__(SequenceBytes, name, sequence, qualities)
             else:
-                ### Copy record into python variables
-                # PyUnicode_DecodeLatin1 is 50% faster than PyUnicode_DecodeASCII.
-                # This is because PyUnicode_DecodeLatin1 is an alias for
-                # _PyUnicode_FromUCS1. Which directly copies the bytes into a
-                # string object after some checks. With PyUnicode_DecodeASCII,
-                # there is an extra check whether characters exceed 128.
-                name = PyUnicode_DecodeLatin1(c_buf + name_start, name_length, 'strict')
-                sequence = PyUnicode_DecodeLatin1(c_buf + sequence_start, sequence_length, 'strict')
-                qualities = PyUnicode_DecodeLatin1(c_buf + qualities_start, qualities_length, 'strict')
+                # Constructing objects with PyUnicode_New and memcpy bypasses some of
+                # the checks otherwise done when using PyUnicode_DecodeLatin1 or similar
+                name = PyUnicode_New(name_length, 255)
+                sequence = PyUnicode_New(sequence_length, 255)
+                qualities = PyUnicode_New(qualities_length, 255)
+                if <PyObject*>name == NULL or <PyObject*>sequence == NULL or <PyObject*>qualities == NULL:
+                    raise MemoryError()
+                memcpy(PyUnicode_1BYTE_DATA(name), c_buf + name_start, name_length)
+                memcpy(PyUnicode_1BYTE_DATA(sequence), c_buf + sequence_start, sequence_length)
+                memcpy(PyUnicode_1BYTE_DATA(qualities), c_buf + qualities_start, qualities_length)
+                
                 if custom_class:
                     yield sequence_class(name, sequence, qualities)
                 else:
