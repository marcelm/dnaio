# cython: language_level=3, emit_code_comments=False

from cpython.buffer cimport PyBUF_SIMPLE, PyObject_GetBuffer, PyBuffer_Release
from cpython.bytes cimport PyBytes_FromStringAndSize, PyBytes_AS_STRING, PyBytes_GET_SIZE, PyBytes_CheckExact
from cpython.mem cimport PyMem_Free, PyMem_Malloc, PyMem_Realloc
from cpython.unicode cimport PyUnicode_CheckExact, PyUnicode_GET_LENGTH
from cpython.ref cimport PyObject
from libc.string cimport memcmp, memcpy, memchr, strcspn, memmove
cimport cython

cdef extern from "Python.h":
    unsigned char * PyUnicode_1BYTE_DATA(object o)
    bint PyUnicode_IS_COMPACT_ASCII(object o)
    object PyUnicode_New(Py_ssize_t size, Py_UCS4 maxchar)

cdef extern from "ascii_check.h":
    int string_is_ascii(char * string, size_t length)

from .exceptions import FastqFormatError
from ._util import shorten


def bytes_ascii_check(bytes string, Py_ssize_t length = -1):
    if length == -1:
        length = PyBytes_GET_SIZE(string)
    else:
        length = min(length, PyBytes_GET_SIZE(string))
    cdef bint ascii = string_is_ascii(PyBytes_AS_STRING(string), length)
    return ascii


cdef class SequenceRecord:
    """
    A named sequence with optional quality values.
    This typically represents a record from a FASTA or FASTQ file.
    The readers returned by `dnaio.open` yield objects of this type
    when mode is set to ``"r"``

    Attributes:
        name (str): The read header
        sequence (str): The nucleotide (or amino acid) sequence
        qualities (str): None if no quality values are available
            (such as when the record comes from a FASTA file).
            If quality values are available, this is a string
            that contains the Phred-scaled qualities encoded as
            ASCII(qual+33) (as in FASTQ).
    """
    cdef:
        object _name
        object _sequence
        object _qualities

    def __cinit__(self, object name, object sequence, object qualities=None):
        """Set qualities to None if there are no quality values"""
        self._name = name
        self._sequence = sequence
        self._qualities = qualities

    def __init__(self, object name, object sequence, object qualities = None):
        # __cinit__ is called first and sets all the variables.
        if not PyUnicode_CheckExact(name):
            raise TypeError(f"name should be of type str, got {type(name)}")
        if not PyUnicode_IS_COMPACT_ASCII(name):
            raise ValueError("name must be a valid ASCII-string.")
        if not PyUnicode_CheckExact(sequence):
            raise TypeError(f"sequence should be of type str, got {type(sequence)}")
        if not PyUnicode_IS_COMPACT_ASCII(sequence):
            raise ValueError("sequence must be a valid ASCII-string.")
        if qualities is not None:
            if not PyUnicode_CheckExact(qualities):
                raise TypeError(f"qualities should be of type str, got {type(qualities)}")
            if not PyUnicode_IS_COMPACT_ASCII(qualities):
                raise ValueError("qualities must be a valid ASCII-string.")
            if len(qualities) != len(sequence):
                rname = shorten(name)
                raise ValueError("In read named {!r}: length of quality sequence "
                                 "({}) and length of read ({}) do not match".format(
                    rname, len(qualities), len(sequence)))

    @property
    def name(self):
        return self._name

    @name.setter
    def name(self, name):
        if not PyUnicode_CheckExact(name):
            raise TypeError(f"name must be of type str, got {type(name)}")
        if not PyUnicode_IS_COMPACT_ASCII(name):
            raise ValueError("name must be a valid ASCII-string.")
        self._name = name

    @property
    def sequence(self):
        return self._sequence

    @sequence.setter
    def sequence(self, sequence):
        if not PyUnicode_CheckExact(sequence):
            raise TypeError(f"sequence must be of type str, got {type(sequence)}")
        if not PyUnicode_IS_COMPACT_ASCII(sequence):
            raise ValueError("sequence must be a valid ASCII-string.")
        self._sequence = sequence

    @property
    def qualities(self):
        return self._qualities

    @qualities.setter
    def qualities(self, qualities):
        if PyUnicode_CheckExact(qualities):
            if not PyUnicode_IS_COMPACT_ASCII(qualities):
                raise ValueError("qualities must be a valid ASCII-string.")
        elif qualities is None:
            pass
        else:
            raise TypeError(
                f"qualities must be of type str or None, "
                f"got {type(qualities)}."
            )
        self._qualities = qualities

    def __getitem__(self, key):
        """
        Slice this SequenceRecord. If the qualities attribute is not None, it is
        sliced accordingly. The read name is copied unchanged.

        Returns:
            A new `SequenceRecord` object representing the sliced sequence.
        """
        return self.__class__(
            self._name,
            self._sequence[key],
            self._qualities[key] if self._qualities is not None else None,
        )

    def __repr__(self):
        qstr = ''
        if self._qualities is not None:
            qstr = ', qualities={!r}'.format(shorten(self._qualities))
        return '<SequenceRecord(name={!r}, sequence={!r}{})>'.format(
            shorten(self._name), shorten(self._sequence), qstr)

    def __len__(self):
        """
        Returns:
           The number of characters in the sequence
        """
        return len(self._sequence)

    def __richcmp__(self, SequenceRecord other, int op):
        if 2 <= op <= 3:
            eq = self._name == other._name and \
                self._sequence == other._sequence and \
                self._qualities == other._qualities
            if op == 2:
                return eq
            else:
                return not eq
        else:
            raise NotImplementedError()

    def __reduce__(self):
        return (SequenceRecord, (self._name, self._sequence, self._qualities))

    def qualities_as_bytes(self):
        """
        Return the qualities as a bytes object.

        This is a faster version of ``record.qualities.encode('ascii')``.
        """
        return self._qualities.encode('ascii')

    def fastq_bytes(self, two_headers=False):
        """
        Format this record in FASTQ format

        Arguments:
            two_headers (bool): If True, repeat the header (after the ``@``)
                on the third line (after the ``+``)

        Returns:
            A bytes object with the formatted record.
            This can be written directly to a file.
        """
        if self._qualities is None:
            raise ValueError("Cannot create a FASTQ record when qualities is not set.")

        cdef:
            char * name = <char *>PyUnicode_1BYTE_DATA(self._name)
            char * sequence = <char *>PyUnicode_1BYTE_DATA(self._sequence)
            char * qualities = <char *>PyUnicode_1BYTE_DATA(self._qualities)
            size_t name_length = <size_t>PyUnicode_GET_LENGTH(self._name)
            size_t sequence_length = <size_t>PyUnicode_GET_LENGTH(self._sequence)
            size_t qualities_length = <size_t>PyUnicode_GET_LENGTH(self._qualities)

        return create_fastq_record(
            name,
            sequence,
            qualities,
            name_length,
            sequence_length,
            qualities_length,
            two_headers,
        )

    def fastq_bytes_two_headers(self):
        """
        Return this record in FASTQ format as a bytes object where the header (after the @) is
        repeated on the third line.
        """
        return self.fastq_bytes(two_headers=True)

    def is_mate(self, SequenceRecord other):
        """
        Check whether this instance and another are part of the same read pair

        Checking is done by comparing IDs. The ID is the part of the name
        before the first whitespace. Any 1, 2 or 3 at the end of the IDs is
        excluded from the check as forward reads may have a 1 appended to their
        ID and reverse reads a 2 etc.

        Args:
            other (SequenceRecord): The object to compare to

        Returns:
            bool: Whether this and *other* are part of the same read pair.
        """
        cdef:
            char * header1_chars = <char *>PyUnicode_1BYTE_DATA(self._name)
            size_t header1_length = <size_t> PyUnicode_GET_LENGTH(self._name)
            char * header2_chars = <char *>PyUnicode_1BYTE_DATA(other._name)
        return record_ids_match(header1_chars, header2_chars, header1_length)


cdef class BytesSequenceRecord:
    """
    A named sequence with optional quality values.
    This typically represents a record from a FASTA or FASTQ file.
    The difference to `SequenceRecord` is that all attributes are
    bytes objects instead of str, which for some applications
    gives a speedup.
    The readers returned by `dnaio.open` yield objects of this type
    when mode is set to ``"rb"``

    Attributes:
        name (bytes): The read header
        sequence (bytes): The nucleotide (or amino acid) sequence
        qualities (bytes): None if no quality values are available
            (such as when the record comes from a FASTA file).
            If quality values are available, this is a bytes object
            that contains the Phred-scaled qualities encoded as
            ASCII(qual+33) (as in FASTQ).
    """
    cdef:
        object _name
        object _sequence
        object _qualities

    def __cinit__(self, object name, object sequence, object qualities):
        """Set qualities to None if there are no quality values"""
        self._name = name
        self._sequence = sequence
        self._qualities = qualities

    def __init__(self, object name, object sequence, object qualities = None):
        # __cinit__ is called first and sets all the variables.
        if not PyBytes_CheckExact(name):
            raise TypeError(f"name should be of type bytes, got {type(name)}")
        if not PyBytes_CheckExact(sequence):
            raise TypeError(f"sequence should be of type bytes, got {type(sequence)}")
        if qualities is not None:
            if not PyBytes_CheckExact(qualities):
                raise TypeError(f"qualities should be of type bytes, got {type(qualities)}")
            if len(qualities) != len(sequence):
                rname = shorten(name)
                raise ValueError("In read named {!r}: length of quality sequence "
                                 "({}) and length of read ({}) do not match".format(
                    rname, len(qualities), len(sequence)))

    @property
    def name(self):
        return self._name

    @name.setter
    def name(self, name):
        if not PyBytes_CheckExact(name):
            raise TypeError(f"name must be of type bytes, got {type(name)}")
        self._name = name

    @property
    def sequence(self):
        return self._sequence

    @sequence.setter
    def sequence(self, sequence):
        if not PyBytes_CheckExact(sequence):
            raise TypeError(f"sequence must be of type bytes, got {type(sequence)}")
        self._sequence = sequence

    @property
    def qualities(self):
        return self._qualities

    @qualities.setter
    def qualities(self, qualities):
        if not (PyBytes_CheckExact(qualities) or qualities is None):
            raise TypeError(f"qualities must be of type bytes or None, "
                            f"got {type(qualities)}.")
        self._qualities = qualities

    def __repr__(self):
        return '<BytesSequenceRecord(name={!r}, sequence={!r}, qualities={!r})>'.format(
            shorten(self._name), shorten(self._sequence), shorten(self._qualities))

    def __len__(self):
        """
        Returns:
           The number of nucleotides in this sequence
        """
        return len(self.sequence)

    def __richcmp__(self, BytesSequenceRecord other, int op):
        if 2 <= op <= 3:
            eq = self._name == other._name and \
                self._sequence == other._sequence and \
                self._qualities == other._qualities
            if op == 2:
                return eq
            else:
                return not eq
        else:
            raise NotImplementedError()

    def fastq_bytes(self, two_headers=False):
        """
        Format this record in FASTQ format

        Arguments:
            two_headers (bool): If True, repeat the header (after the ``@``)
            on the third line (after the ``+``)

        Returns:
            A bytes object with the formatted record.
            This can be written directly to a file.
        """
        if self._qualities is None:
            raise ValueError("Cannot create a FASTQ record when qualities is not set.")

        cdef:
            char * name = PyBytes_AS_STRING(self._name)
            Py_ssize_t name_length = PyBytes_GET_SIZE(self._name)
            char * sequence = PyBytes_AS_STRING(self._sequence)
            Py_ssize_t sequence_length = PyBytes_GET_SIZE(self._sequence)
            char * qualities = PyBytes_AS_STRING(self._qualities)
            Py_ssize_t qualities_length = PyBytes_GET_SIZE(self._qualities)

        return create_fastq_record(
            name,
            sequence,
            qualities,
            name_length,
            sequence_length,
            qualities_length,
            two_headers,
        )

    def fastq_bytes_two_headers(self):
        """
        Return this record in FASTQ format as a bytes object where the header (after the @) is
        repeated on the third line.
        """
        return self.fastq_bytes(two_headers=True)

    def is_mate(self, BytesSequenceRecord other):
        """
        Check whether this instance and another are part of the same read pair

        Checking is done by comparing IDs. The ID is the part of the name
        before the first whitespace. Any 1, 2 or 3 at the end of the IDs is
        excluded from the check as forward reads may have a 1 appended to their
        ID and reverse reads a 2 etc.

        Arguments:
            other (BytesSequenceRecord): The object to compare to

        Returns:
            bool: Whether this and *other* are part of the same read pair.
        """
        # No need to check if type is bytes as it is guaranteed by the type.
        return record_ids_match(PyBytes_AS_STRING(self._name),
                                PyBytes_AS_STRING(other._name),
                                PyBytes_GET_SIZE(self._name))


cdef bytes create_fastq_record(
    char * name,
    char * sequence,
    char * qualities,
    Py_ssize_t name_length,
    Py_ssize_t sequence_length,
    Py_ssize_t qualities_length,
    bint two_headers = False
):
    # Total size is name + sequence + qualities + 4 newlines + '+' and an
    # '@' to be put in front of the name.
    cdef Py_ssize_t total_size = name_length + sequence_length + qualities_length + 6

    if two_headers:
        # We need space for the name after the +.
        total_size += name_length

    # This is the canonical way to create an uninitialized bytestring of given size
    cdef bytes retval = PyBytes_FromStringAndSize(NULL, total_size)
    cdef char * retval_ptr = PyBytes_AS_STRING(retval)

    # Write the sequences into the bytestring at the correct positions.
    cdef size_t cursor
    retval_ptr[0] = b"@"
    memcpy(retval_ptr + 1, name, name_length)
    cursor = name_length + 1
    retval_ptr[cursor] = b"\n"; cursor += 1
    memcpy(retval_ptr + cursor, sequence, sequence_length)
    cursor += sequence_length
    retval_ptr[cursor] = b"\n"; cursor += 1
    retval_ptr[cursor] = b"+"; cursor += 1
    if two_headers:
        memcpy(retval_ptr + cursor, name, name_length)
        cursor += name_length
    retval_ptr[cursor] = b"\n"; cursor += 1
    memcpy(retval_ptr + cursor, qualities, qualities_length)
    cursor += qualities_length
    retval_ptr[cursor] = b"\n"
    return retval


def paired_fastq_heads(buf1, buf2, Py_ssize_t end1, Py_ssize_t end2):
    """
    Skip forward in the two buffers by multiples of four lines.

    Return a tuple (length1, length2) such that buf1[:length1] and
    buf2[:length2] contain the same number of lines (where the
    line number is divisible by four).
    """
    # Acquire buffers. Cython automatically checks for errors here.
    cdef Py_buffer data1_buffer
    cdef Py_buffer data2_buffer
    PyObject_GetBuffer(buf1, &data1_buffer, PyBUF_SIMPLE)
    PyObject_GetBuffer(buf2, &data2_buffer, PyBUF_SIMPLE)

    cdef:
        Py_ssize_t linebreaks = 0
        char * data1 = <char *>data1_buffer.buf
        char * data2 = <char *>data2_buffer.buf
        # The min() function ensures we do not read beyond the size of the buffer.
        char * data1_end = data1 + min(end1, data1_buffer.len)
        char * data2_end = data2 + min(end2, data2_buffer.len)
        char * pos1 = data1
        char * pos2 = data2
        char * record_start1 = data1
        char * record_start2 = data2

    while True:
        pos1 = <char *>memchr(pos1, b'\n', data1_end - pos1)
        if pos1 == NULL:
            break
        pos1 += 1
        pos2 = <char *>memchr(pos2, b'\n', data2_end - pos2)
        if pos2 == NULL:
            break
        pos2 += 1
        linebreaks += 1
        if linebreaks == 4:
            linebreaks = 0
            record_start1 = pos1
            record_start2 = pos2

    # Hit the end of the data block
    # This code will always be reached, so the buffers are always safely released.
    PyBuffer_Release(&data1_buffer)
    PyBuffer_Release(&data2_buffer)
    return record_start1 - data1, record_start2 - data2


cdef class FastqIter:
    """
    Parse a FASTQ file and yield SequenceRecord objects

    The *first value* that the generator yields is a boolean indicating whether
    the first record in the FASTQ has a repeated header (in the third row
    after the ``+``).

    file -- a file-like object, opened in binary mode (it must have a readinto
    method)

    buffer_size -- size of the initial buffer. This is automatically grown
        if a FASTQ record is encountered that does not fit.
    """
    cdef:
        Py_ssize_t buffer_size
        char *buffer
        Py_ssize_t bytes_in_buffer
        type sequence_class
        bint save_as_bytes
        bint use_custom_class
        bint extra_newline
        bint yielded_two_headers
        bint eof
        object file
        Py_ssize_t record_start
    cdef readonly Py_ssize_t number_of_records

    def __cinit__(self, file, sequence_class, Py_ssize_t buffer_size):
        self.buffer_size = buffer_size
        self.buffer = <char *>PyMem_Malloc(self.buffer_size)
        if self.buffer == NULL:
            raise MemoryError()
        self.bytes_in_buffer = 0
        self.sequence_class = sequence_class
        self.save_as_bytes = sequence_class is BytesSequenceRecord
        self.use_custom_class = (
            sequence_class is not SequenceRecord
            and sequence_class is not BytesSequenceRecord
        )
        self.number_of_records = 0
        self.extra_newline = False
        self.yielded_two_headers = False
        self.eof = False
        self.record_start = 0
        self.file = file
        if buffer_size < 1:
            raise ValueError("Starting buffer size too small")

    def __dealloc__(self):
        PyMem_Free(self.buffer)

    cdef _read_into_buffer(self):
        # This function sets self.record_start at 0 and makes sure self.buffer
        # starts at the start of a FASTQ record. Any incomplete FASTQ remainder
        # of the already processed buffer is moved to the start of the buffer
        # and the rest of the buffer is filled up with bytes from the file.

        cdef char *tmp
        cdef Py_ssize_t remaining_bytes

        if self.record_start == 0 and self.bytes_in_buffer == self.buffer_size:
            # buffer too small, double it
            self.buffer_size *= 2
            tmp = <char *>PyMem_Realloc(self.buffer, self.buffer_size)
            if tmp == NULL:
                raise MemoryError()
            self.buffer = tmp
        else:
            # Move the incomplete record from the end of the buffer to the beginning.
            remaining_bytes = self.bytes_in_buffer - self.record_start
            # Memmove copies safely when dest and src overlap.
            memmove(self.buffer, self.buffer + self.record_start, remaining_bytes)
            self.bytes_in_buffer = remaining_bytes
            self.record_start = 0

        cdef Py_ssize_t empty_bytes_in_buffer = self.buffer_size - self.bytes_in_buffer
        cdef object filechunk = self.file.read(empty_bytes_in_buffer)
        if not PyBytes_CheckExact(filechunk):
            raise TypeError("self.file is not a binary file reader.")
        cdef Py_ssize_t filechunk_size = PyBytes_GET_SIZE(filechunk)
        if filechunk_size > empty_bytes_in_buffer:
            raise ValueError(f"read() returned too much data: "
                             f"{empty_bytes_in_buffer} bytes requested, "
                             f"{filechunk_size} bytes returned.")
        memcpy(self.buffer + self.bytes_in_buffer, PyBytes_AS_STRING(filechunk), filechunk_size)
        self.bytes_in_buffer += filechunk_size

        if filechunk_size == 0:  # End of file
            if self.bytes_in_buffer == 0:  # EOF Reached. Stop iterating.
                self.eof = True
            elif not self.extra_newline and self.buffer[self.bytes_in_buffer - 1] != b'\n':
                # There is still data in the buffer and its last character is
                # not a newline: This is a file that is missing the final
                # newline. Append a newline and continue.
                self.buffer[self.bytes_in_buffer] = b'\n'
                self.bytes_in_buffer += 1
                self.extra_newline = True
            else:  # Incomplete FASTQ records are present.
                if self.extra_newline:
                    # Do not report the linefeed that was added by dnaio but
                    # was not present in the original input.
                    self.bytes_in_buffer -= 1
                lines = self.buffer[self.record_start:self.bytes_in_buffer].count(b'\n')
                raise FastqFormatError(
                    'Premature end of file encountered. The incomplete final record was: '
                    '{!r}'.format(
                        shorten(self.buffer[self.record_start:self.bytes_in_buffer].decode('latin-1'),
                                500)),
                    line=self.number_of_records * 4 + lines)

    def __iter__(self):
        return self

    def __next__(self):
        cdef:
            object ret_val
            Py_ssize_t name_start, name_end, name_length
            Py_ssize_t sequence_start, sequence_end, sequence_length
            Py_ssize_t second_header_start, second_header_end, second_header_length
            Py_ssize_t qualities_start, qualities_end, qualities_length
            char *name_end_ptr
            char *sequence_end_ptr
            char *second_header_end_ptr
            char *qualities_end_ptr
        # Repeatedly attempt to parse the buffer until we have found a full record.
        # If an attempt fails, we read more data before retrying.
        while True:
            if self.eof:
                raise StopIteration()
            ### Check for a complete record (i.e 4 newlines are present)
            # Use libc memchr, this optimizes looking for characters by
            # using 64-bit integers. See:
            # https://sourceware.org/git/?p=glibc.git;a=blob_plain;f=string/memchr.c;hb=HEAD
            # void *memchr(const void *str, int c, size_t n)
            name_end_ptr = <char *>memchr(self.buffer + self.record_start, b'\n', <size_t>(self.bytes_in_buffer - self.record_start))
            if name_end_ptr == NULL:
                self._read_into_buffer()
                continue
            # self.bytes_in_buffer - sequence_start is always nonnegative:
            # - name_end is at most self.bytes_in_buffer - 1
            # - thus sequence_start is at most self.bytes_in_buffer
            name_end = name_end_ptr - self.buffer
            sequence_start = name_end + 1
            sequence_end_ptr = <char *>memchr(self.buffer + sequence_start, b'\n', <size_t>(self.bytes_in_buffer - sequence_start))
            if sequence_end_ptr == NULL:
                self._read_into_buffer()
                continue
            sequence_end = sequence_end_ptr - self.buffer
            second_header_start = sequence_end + 1
            second_header_end_ptr = <char *>memchr(self.buffer + second_header_start, b'\n', <size_t>(self.bytes_in_buffer - second_header_start))
            if second_header_end_ptr == NULL:
                self._read_into_buffer()
                continue
            second_header_end = second_header_end_ptr - self.buffer
            qualities_start = second_header_end + 1
            qualities_end_ptr = <char *>memchr(self.buffer + qualities_start, b'\n', <size_t>(self.bytes_in_buffer - qualities_start))
            if qualities_end_ptr == NULL:
                self._read_into_buffer()
                continue
            qualities_end = qualities_end_ptr - self.buffer

            if self.buffer[self.record_start] != b'@':
                raise FastqFormatError("Line expected to "
                    "start with '@', but found {!r}".format(chr(self.buffer[self.record_start])),
                    line=self.number_of_records * 4)
            if self.buffer[second_header_start] != b'+':
                raise FastqFormatError("Line expected to "
                    "start with '+', but found {!r}".format(chr(self.buffer[second_header_start])),
                    line=self.number_of_records * 4 + 2)

            name_start = self.record_start + 1  # Skip @
            second_header_start += 1  # Skip +
            name_length = name_end - name_start
            sequence_length = sequence_end - sequence_start
            second_header_length = second_header_end - second_header_start
            qualities_length = qualities_end - qualities_start

            # Check for \r\n line-endings and compensate
            if self.buffer[name_end - 1] == b'\r':
                name_length -= 1
            if self.buffer[sequence_end - 1] == b'\r':
                sequence_length -= 1
            if self.buffer[second_header_end - 1] == b'\r':
                second_header_length -= 1
            if self.buffer[qualities_end - 1] == b'\r':
                qualities_length -= 1

            if second_header_length:  # should be 0 when only + is present
                if (name_length != second_header_length or
                        memcmp(self.buffer+second_header_start,
                            self.buffer + name_start, second_header_length) != 0):
                    raise FastqFormatError(
                        "Sequence descriptions don't match ('{}' != '{}').\n"
                        "The second sequence description must be either "
                        "empty or equal to the first description.".format(
                            self.buffer[name_start:name_end].decode('latin-1'),
                            self.buffer[second_header_start:second_header_end]
                            .decode('latin-1')), line=self.number_of_records * 4 + 2)

            if qualities_length != sequence_length:
                raise FastqFormatError(
                    "Length of sequence and qualities differ", line=self.number_of_records * 4 + 3)

            if self.number_of_records == 0 and not self.yielded_two_headers:
                self.yielded_two_headers = True
                return bool(second_header_length)  # first yielded value is special

            if self.save_as_bytes:
                name = PyBytes_FromStringAndSize(self.buffer + name_start, name_length)
                sequence = PyBytes_FromStringAndSize(self.buffer + sequence_start, sequence_length)
                qualities = PyBytes_FromStringAndSize(self.buffer + qualities_start, qualities_length)
                ret_val = BytesSequenceRecord.__new__(BytesSequenceRecord, name, sequence, qualities)
            else:
                # Strings are tested for ASCII as FASTQ should only contain ASCII characters.
                if not string_is_ascii(self.buffer + self.record_start,
                                       qualities_end - self.record_start):
                    raise FastqFormatError(
                        "Non-ASCII characters found in record.",
                        line=self.number_of_records * 4)
                # Constructing objects with PyUnicode_New and memcpy bypasses some of
                # the checks otherwise done when using PyUnicode_DecodeLatin1 or similar
                name = PyUnicode_New(name_length, 127)
                sequence = PyUnicode_New(sequence_length, 127)
                qualities = PyUnicode_New(qualities_length, 127)
                if <PyObject*>name == NULL or <PyObject*>sequence == NULL or <PyObject*>qualities == NULL:
                    raise MemoryError()
                memcpy(PyUnicode_1BYTE_DATA(name), self.buffer + name_start, name_length)
                memcpy(PyUnicode_1BYTE_DATA(sequence), self.buffer + sequence_start, sequence_length)
                memcpy(PyUnicode_1BYTE_DATA(qualities), self.buffer + qualities_start, qualities_length)

                if self.use_custom_class:
                    ret_val = self.sequence_class(name, sequence, qualities)
                else:
                    ret_val = SequenceRecord.__new__(SequenceRecord, name, sequence, qualities)

            # Advance record to next position
            self.number_of_records += 1
            self.record_start = qualities_end + 1
            return ret_val


def record_names_match(header1: str, header2: str):
    """
    Check whether the sequence record ids id1 and id2 are compatible, ignoring a
    suffix of '1', '2' or '3'. This exception allows to check some old
    paired-end reads that have IDs ending in '/1' and '/2'. Also, the
    fastq-dump tool (used for converting SRA files to FASTQ) appends '.1', '.2'
    and sometimes '.3' to paired-end reads if option -I is used.

    Deprecated, use `SequenceRecord.is_mate` instead
    """
    cdef:
        char * header1_chars = NULL
        char * header2_chars = NULL
        size_t header1_length
    if PyUnicode_CheckExact(header1):
        if PyUnicode_IS_COMPACT_ASCII(header1):
            header1_chars = <char *>PyUnicode_1BYTE_DATA(header1)
            header1_length = <size_t> PyUnicode_GET_LENGTH(header1)
        else:
            raise ValueError("header1 must be a valid ASCII-string.")
    else:
        raise TypeError(f"Header 1 is the wrong type. Expected bytes or string, "
                        f"got: {type(header1)}")

    if PyUnicode_CheckExact(header2):
        if PyUnicode_IS_COMPACT_ASCII(header2):
            header2_chars = <char *>PyUnicode_1BYTE_DATA(header2)
        else:
            raise ValueError("header2 must be a valid ASCII-string.")
    else:
        raise TypeError(f"Header 2 is the wrong type. Expected bytes or string, "
                        f"got: {type(header2)}")

    return record_ids_match(header1_chars, header2_chars, header1_length)


def record_names_match_bytes(header1: bytes, header2: bytes):
<<<<<<< HEAD
    if not (PyBytes_CheckExact(header1) and PyBytes_CheckExact(header2)):
=======
    """
    Deprecated, use `BytesSequenceRecord.is_mate` instead
    """
    if not (PyBytes_Check(header1) and PyBytes_Check(header2)):
>>>>>>> e0277213
        raise TypeError("Header1 and header2 should both be bytes objects. "
                        "Got {} and {}".format(type(header1), type(header2)))
    return record_ids_match(PyBytes_AS_STRING(header1),
                            PyBytes_AS_STRING(header2),
                            PyBytes_GET_SIZE(header1))


cdef bint record_ids_match(char *header1, char *header2, size_t header1_length):
    """
    Check whether the ASCII-encoded IDs match. Only header1_length is needed.
    """
    # Only the read ID is of interest.
    # Find the first tab or space, if not present, strcspn will return the
    # position of the terminating NULL byte. (I.e. the length).
    # Header1 is not searched because we can reuse the end of ID position of
    # header2 as header1's ID should end at the same position.
    cdef size_t id2_length = strcspn(header2, b' \t')

    if header1_length < id2_length:
        return False

    cdef char end = header1[id2_length]
    if end != b'\000' and end != b' ' and end != b'\t':
        return False

    # Check if the IDs end with 1, 2 or 3. This is the read pair number
    # which should not be included in the comparison.
    cdef bint id1endswithnumber = b'1' <= header1[id2_length - 1] <= b'3'
    cdef bint id2endswithnumber = b'1' <= header2[id2_length - 1] <= b'3'
    if id1endswithnumber and id2endswithnumber:
        id2_length -= 1

    # Compare the strings up to the ID end position.
    return memcmp(<void *>header1, <void *>header2, id2_length) == 0<|MERGE_RESOLUTION|>--- conflicted
+++ resolved
@@ -760,14 +760,10 @@
 
 
 def record_names_match_bytes(header1: bytes, header2: bytes):
-<<<<<<< HEAD
+    """
+    Deprecated, use `BytesSequenceRecord.is_mate` instead
+    """
     if not (PyBytes_CheckExact(header1) and PyBytes_CheckExact(header2)):
-=======
-    """
-    Deprecated, use `BytesSequenceRecord.is_mate` instead
-    """
-    if not (PyBytes_Check(header1) and PyBytes_Check(header2)):
->>>>>>> e0277213
         raise TypeError("Header1 and header2 should both be bytes objects. "
                         "Got {} and {}".format(type(header1), type(header2)))
     return record_ids_match(PyBytes_AS_STRING(header1),
