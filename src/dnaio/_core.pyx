# cython: language_level=3, emit_code_comments=False

from cpython.bytes cimport PyBytes_FromStringAndSize, PyBytes_AS_STRING, PyBytes_Check, PyBytes_GET_SIZE
from cpython.unicode cimport PyUnicode_DecodeLatin1, PyUnicode_Check, PyUnicode_GET_LENGTH
from cpython.ref cimport PyObject
from libc.string cimport strncmp, memcmp, memcpy, memchr, strcspn
cimport cython

cdef extern from "Python.h":
    unsigned char * PyUnicode_1BYTE_DATA(object o)
    int PyUnicode_KIND(object o)
    int PyUnicode_1BYTE_KIND
    object PyUnicode_New(Py_ssize_t size, Py_UCS4 maxchar)

cdef extern from "ascii_check.h":
    int string_is_ascii(char * string, size_t length)

from typing import Union

from .exceptions import FastqFormatError
from ._util import shorten


def bytes_ascii_check(bytes string, Py_ssize_t length = -1):
    if length == -1:
        length = PyBytes_GET_SIZE(string)
    else:
        length = min(length, PyBytes_GET_SIZE(string))
    cdef bint ascii = string_is_ascii(PyBytes_AS_STRING(string), length)
    return ascii

cdef class Sequence:
    """
    A sequencing read with read name/id and (optional) qualities

    If qualities are available, they are as
    For a Sequence a FASTA file
    record containing a read in a FASTA or FASTQ file. For FASTA, the qualities attribute
    is None. For FASTQ, qualities is a string and it contains the qualities
    encoded as ASCII(qual+33).

    Attributes:
      name (str): The read description
      sequence (str):
      qualities (str):
    """
    cdef:
        public str name
        public str sequence
        public str qualities

    def __cinit__(self, str name, str sequence, str qualities=None):
        """Set qualities to None if there are no quality values"""
        self.name = name
        self.sequence = sequence
        self.qualities = qualities

    def __init__(self, str name, str sequence, str qualities = None):
        # __cinit__ is called first and sets all the variables.
        if qualities is not None and len(qualities) != len(sequence):
            rname = shorten(name)
            raise ValueError("In read named {!r}: length of quality sequence "
                             "({}) and length of read ({}) do not match".format(
                rname, len(qualities), len(sequence)))

    def __getitem__(self, key):
        """
        Slice this Sequence. If the qualities attribute is not None, it is
        sliced accordingly. The read name is copied unchanged.

        Returns:
          A new Sequence object with a sliced sequence.
        """
        return self.__class__(
            self.name,
            self.sequence[key],
            self.qualities[key] if self.qualities is not None else None)

    def __repr__(self):
        qstr = ''
        if self.qualities is not None:
            qstr = ', qualities={!r}'.format(shorten(self.qualities))
        return '<Sequence(name={!r}, sequence={!r}{})>'.format(
            shorten(self.name), shorten(self.sequence), qstr)

    def __len__(self):
        """
        Returns:
           The number of characters in this sequence
        """
        return len(self.sequence)

    def __richcmp__(self, other, int op):
        if 2 <= op <= 3:
            eq = self.name == other.name and \
                self.sequence == other.sequence and \
                self.qualities == other.qualities
            if op == 2:
                return eq
            else:
                return not eq
        else:
            raise NotImplementedError()

    def __reduce__(self):
        return (Sequence, (self.name, self.sequence, self.qualities))

    def qualities_as_bytes(self):
        """Return the qualities as a bytes object.

        This is a faster version of qualities.encode('ascii')."""
        return self.qualities.encode('ascii')

    def fastq_bytes(self, two_headers = False):
        """Return the entire FASTQ record as bytes which can be written
        into a file.

        Optionally the header (after the @) can be repeated on the third line
        (after the +), when two_headers is enabled."""
        cdef:
            char * name
            char * sequence
            char * qualities
            Py_ssize_t name_length
            Py_ssize_t sequence_length
            Py_ssize_t qualities_length

        if PyUnicode_KIND(self.name) == PyUnicode_1BYTE_KIND:
            name = <char *>PyUnicode_1BYTE_DATA(self.name)
            name_length = <size_t>PyUnicode_GET_LENGTH(self.name)
        else:
            # Allow non-ASCII in name
            name_bytes = self.name.encode('latin-1')
            name = PyBytes_AS_STRING(name_bytes)
            name_length = PyBytes_GET_SIZE(name_bytes)
        if PyUnicode_KIND(self.sequence) == PyUnicode_1BYTE_KIND:
            sequence = <char *>PyUnicode_1BYTE_DATA(self.sequence)
            sequence_length = <size_t>PyUnicode_GET_LENGTH(self.sequence)
        else:
            # Don't allow non-ASCII in sequence and qualities
            sequence_bytes = self.sequence.encode('ascii')
            sequence = PyBytes_AS_STRING(sequence_bytes)
            sequence_length = PyBytes_GET_SIZE(sequence_bytes)
        if PyUnicode_KIND(self.qualities) == PyUnicode_1BYTE_KIND:
            qualities = <char *>PyUnicode_1BYTE_DATA(self.qualities)
            qualities_length = <size_t>PyUnicode_GET_LENGTH(self.qualities)
        else:
            qualities_bytes = self.qualities.encode('ascii')
            qualities = PyBytes_AS_STRING(qualities_bytes)
            qualities_length = PyBytes_GET_SIZE(qualities_bytes)
        return create_fastq_record(name, sequence, qualities,
                                   name_length, sequence_length, qualities_length,
                                   two_headers)

    def fastq_bytes_two_headers(self):
        """
        Return this record in FASTQ format as a bytes object where the header (after the @) is
        repeated on the third line.
        """
        return self.fastq_bytes(two_headers=True)


cdef class BytesSequence:
    cdef:
        public bytes name
        public bytes sequence
        public bytes qualities

    def __cinit__(self, bytes name, bytes sequence, bytes qualities):
        """Set qualities to None if there are no quality values"""
        self.name = name
        self.sequence = sequence
        self.qualities = qualities

    def __init__(self, bytes name, bytes sequence, bytes qualities):
        # __cinit__ is called first and sets all the variables.
        if len(qualities) != len(sequence):
            rname = shorten(name)
            raise ValueError("In read named {!r}: length of quality sequence "
                             "({}) and length of read ({}) do not match".format(
                rname, len(qualities), len(sequence)))
    
    def __repr__(self):
        return '<BytesSequence(name={!r}, sequence={!r}, qualities={!r})>'.format(
            shorten(self.name), shorten(self.sequence), shorten(self.qualities))

    def __len__(self):
        """
        Returns:
           The number of characters in this sequence
        """
        return len(self.sequence)

    def __richcmp__(self, other, int op):
        if 2 <= op <= 3:
            eq = self.name == other.name and \
                self.sequence == other.sequence and \
                self.qualities == other.qualities
            if op == 2:
                return eq
            else:
                return not eq
        else:
            raise NotImplementedError()

    def fastq_bytes(self, two_headers=False):
        name = PyBytes_AS_STRING(self.name)
        name_length = PyBytes_GET_SIZE(self.name)
        sequence = PyBytes_AS_STRING(self.sequence)
        sequence_length = PyBytes_GET_SIZE(self.sequence)
        qualities = PyBytes_AS_STRING(self.qualities)
        qualities_length = PyBytes_GET_SIZE(self.qualities)
        return create_fastq_record(name, sequence, qualities,
                                   name_length, sequence_length, qualities_length,
                                   two_headers)

    def fastq_bytes_two_headers(self):
        """
        Return this record in FASTQ format as a bytes object where the header (after the @) is
        repeated on the third line.
        """
        return self.fastq_bytes(two_headers=True)


cdef bytes create_fastq_record(char * name, char * sequence, char * qualities,
                               Py_ssize_t name_length,
                               Py_ssize_t sequence_length,
                               Py_ssize_t qualities_length,
                               bint two_headers = False):
        # Total size is name + sequence + qualities + 4 newlines + '+' and an
        # '@' to be put in front of the name.
        cdef Py_ssize_t total_size = name_length + sequence_length + qualities_length + 6

        if two_headers:
            # We need space for the name after the +.
            total_size += name_length

        # This is the canonical way to create an uninitialized bytestring of given size
        cdef bytes retval = PyBytes_FromStringAndSize(NULL, total_size)
        cdef char * retval_ptr = PyBytes_AS_STRING(retval)

        # Write the sequences into the bytestring at the correct positions.
        cdef size_t cursor
        retval_ptr[0] = b"@"
        memcpy(retval_ptr + 1, name, name_length)
        cursor = name_length + 1
        retval_ptr[cursor] = b"\n"; cursor += 1
        memcpy(retval_ptr + cursor, sequence, sequence_length)
        cursor += sequence_length
        retval_ptr[cursor] = b"\n"; cursor += 1
        retval_ptr[cursor] = b"+"; cursor += 1
        if two_headers:
            memcpy(retval_ptr + cursor, name, name_length)
            cursor += name_length
        retval_ptr[cursor] = b"\n"; cursor += 1
        memcpy(retval_ptr + cursor, qualities, qualities_length)
        cursor += qualities_length
        retval_ptr[cursor] = b"\n"
        return retval

# It would be nice to be able to have the first parameter be an
# unsigned char[:] (memory view), but this fails with a BufferError
# when a bytes object is passed in.
# See <https://stackoverflow.com/questions/28203670/>

ctypedef fused bytes_or_bytearray:
    bytes
    bytearray


def paired_fastq_heads(bytes_or_bytearray buf1, bytes_or_bytearray buf2, Py_ssize_t end1, Py_ssize_t end2):
    """
    Skip forward in the two buffers by multiples of four lines.

    Return a tuple (length1, length2) such that buf1[:length1] and
    buf2[:length2] contain the same number of lines (where the
    line number is divisible by four).
    """
    cdef:
        Py_ssize_t pos1 = 0, pos2 = 0
        Py_ssize_t linebreaks = 0
        unsigned char* data1 = buf1
        unsigned char* data2 = buf2
        Py_ssize_t record_start1 = 0
        Py_ssize_t record_start2 = 0

    while True:
        while pos1 < end1 and data1[pos1] != b'\n':
            pos1 += 1
        if pos1 == end1:
            break
        pos1 += 1
        while pos2 < end2 and data2[pos2] != b'\n':
            pos2 += 1
        if pos2 == end2:
            break
        pos2 += 1
        linebreaks += 1
        if linebreaks == 4:
            linebreaks = 0
            record_start1 = pos1
            record_start2 = pos2

    # Hit the end of the data block
    return record_start1, record_start2


cdef class FastqIter:
    """
    Parse a FASTQ file and yield Sequence objects

    The *first value* that the generator yields is a boolean indicating whether
    the first record in the FASTQ has a repeated header (in the third row
    after the ``+``).

    file -- a file-like object, opened in binary mode (it must have a readinto
    method)

    buffer_size -- size of the initial buffer. This is automatically grown
        if a FASTQ record is encountered that does not fit.
    """
    cdef:
        Py_ssize_t buffer_size
        bytearray buf
        char[:] buf_view
        char *c_buf
        type sequence_class
        bint save_as_bytes
        bint use_custom_class
        bint extra_newline
        bint yielded_two_headers
        bint eof
        object file
        Py_ssize_t bufend
        Py_ssize_t record_start
    cdef readonly Py_ssize_t number_of_records

    def __cinit__(self, file, sequence_class, Py_ssize_t buffer_size):
        self.buffer_size = buffer_size
        self.buf = bytearray(buffer_size)
        self.buf_view = self.buf
        self.c_buf = self.buf
        self.sequence_class = sequence_class
        self.save_as_bytes = sequence_class is BytesSequence
        self.use_custom_class = (sequence_class is not Sequence and
                                 sequence_class is not BytesSequence)
        self.number_of_records = 0
        self.extra_newline = False
        self.yielded_two_headers = False
        self.eof = False
        self.bufend = 0
        self.record_start = 0
        self.file = file
        if buffer_size < 1:
            raise ValueError("Starting buffer size too small")

    cdef _read_into_buffer(self):
        # self.buf is a byte buffer that is re-used in each iteration. Its layout is:
        #
        # |-- complete records --|
        # +---+------------------+---------+-------+
        # |   |                  |         |       |
        # +---+------------------+---------+-------+
        # ^   ^                  ^         ^       ^
        # 0   bufstart           end       bufend  len(buf)
        #
        # buf[0:bufstart] is the 'leftover' data that could not be processed
        # in the previous iteration because it contained an incomplete
        # FASTQ record.

        cdef Py_ssize_t last_read_position = self.bufend
        cdef Py_ssize_t bufstart
        if self.record_start == 0 and self.bufend == len(self.buf):
            # buffer too small, double it
            self.buffer_size *= 2
            prev_buf = self.buf
            self.buf = bytearray(self.buffer_size)
            self.buf[0:self.bufend] = prev_buf
            del prev_buf
            bufstart = self.bufend
            self.buf_view = self.buf
            self.c_buf = self.buf
        else:
            bufstart = self.bufend - self.record_start
            self.buf[0:bufstart] = self.buf[self.record_start:self.bufend]
        assert bufstart < len(self.buf_view)
        self.bufend = self.file.readinto(self.buf_view[bufstart:]) + bufstart
        if bufstart == self.bufend:
            # End of file
            if bufstart > 0 and self.buf_view[bufstart-1] != b'\n':
                # There is still data in the buffer and its last character is
                # not a newline: This is a file that is missing the final
                # newline. Append a newline and continue.
                self.buf_view[bufstart] = b'\n'
                bufstart += 1
                self.bufend += 1
                self.extra_newline = True
            elif last_read_position > self.record_start:  # Incomplete FASTQ records are present.
                if self.extra_newline:
                    # Do not report the linefeed that was added by dnaio but
                    # was not present in the original input.
                    last_read_position -= 1
                lines = self.buf[self.record_start:last_read_position].count(b'\n')
                raise FastqFormatError(
                    'Premature end of file encountered. The incomplete final record was: '
                    '{!r}'.format(
                        shorten(self.buf[self.record_start:last_read_position].decode('latin-1'),
                                500)),
                    line=self.number_of_records * 4 + lines)
            else:  # EOF Reached. Stop iterating.
                self.eof = True
        self.record_start = 0

    def __iter__(self):
        return self

    def __next__(self):
        cdef:
            object ret_val
            Py_ssize_t bufstart, bufend, name_start, name_end, name_length
            Py_ssize_t sequence_start, sequence_end, sequence_length
            Py_ssize_t second_header_start, second_header_end, second_header_length
            Py_ssize_t qualities_start, qualities_end, qualities_length
            char *name_end_ptr
            char *sequence_end_ptr
            char *second_header_end_ptr
            char *qualities_end_ptr
        # Repeatedly attempt to parse the buffer until we have found a full record.
        # If an attempt fails, we read more data before retrying.
        while True:
            if self.eof:
                raise StopIteration()
            ### Check for a complete record (i.e 4 newlines are present)
            # Use libc memchr, this optimizes looking for characters by
            # using 64-bit integers. See:
            # https://sourceware.org/git/?p=glibc.git;a=blob_plain;f=string/memchr.c;hb=HEAD
            # void *memchr(const void *str, int c, size_t n)
            name_end_ptr = <char *>memchr(self.c_buf + self.record_start, b'\n', <size_t>(self.bufend - self.record_start))
            if name_end_ptr == NULL:
                self._read_into_buffer()
                continue
            # bufend - sequence_start is always nonnegative:
            # - name_end is at most bufend - 1
            # - thus sequence_start is at most bufend
            name_end = name_end_ptr - self.c_buf
            sequence_start = name_end + 1
            sequence_end_ptr = <char *>memchr(self.c_buf + sequence_start, b'\n', <size_t>(self.bufend - sequence_start))
            if sequence_end_ptr == NULL:
                self._read_into_buffer()
                continue
            sequence_end = sequence_end_ptr - self.c_buf
            second_header_start = sequence_end + 1
            second_header_end_ptr = <char *>memchr(self.c_buf + second_header_start, b'\n', <size_t>(self.bufend - second_header_start))
            if second_header_end_ptr == NULL:
                self._read_into_buffer()
                continue
            second_header_end = second_header_end_ptr - self.c_buf
            qualities_start = second_header_end + 1
            qualities_end_ptr = <char *>memchr(self.c_buf + qualities_start, b'\n', <size_t>(self.bufend - qualities_start))
            if qualities_end_ptr == NULL:
                self._read_into_buffer()
                continue
            qualities_end = qualities_end_ptr - self.c_buf

            if self.c_buf[self.record_start] != b'@':
                raise FastqFormatError("Line expected to "
                    "start with '@', but found {!r}".format(chr(self.c_buf[self.record_start])),
                    line=self.number_of_records * 4)
            if self.c_buf[second_header_start] != b'+':
                raise FastqFormatError("Line expected to "
                    "start with '+', but found {!r}".format(chr(self.c_buf[second_header_start])),
                    line=self.number_of_records * 4 + 2)

            name_start = self.record_start + 1  # Skip @
            second_header_start += 1  # Skip +
            name_length = name_end - name_start
            sequence_length = sequence_end - sequence_start
            second_header_length = second_header_end - second_header_start
            qualities_length = qualities_end - qualities_start

            # Check for \r\n line-endings and compensate
            if self.c_buf[name_end - 1] == b'\r':
                name_length -= 1
            if self.c_buf[sequence_end - 1] == b'\r':
                sequence_length -= 1
            if self.c_buf[second_header_end - 1] == b'\r':
                second_header_length -= 1
            if self.c_buf[qualities_end - 1] == b'\r':
                qualities_length -= 1

            if second_header_length:  # should be 0 when only + is present
                if (name_length != second_header_length or
                        strncmp(self.c_buf+second_header_start,
                            self.c_buf + name_start, second_header_length) != 0):
                    raise FastqFormatError(
                        "Sequence descriptions don't match ('{}' != '{}').\n"
                        "The second sequence description must be either "
                        "empty or equal to the first description.".format(
                            self.c_buf[name_start:name_end].decode('latin-1'),
                            self.c_buf[second_header_start:second_header_end]
                            .decode('latin-1')), line=self.number_of_records * 4 + 2)

            if qualities_length != sequence_length:
                raise FastqFormatError(
                    "Length of sequence and qualities differ", line=self.number_of_records * 4 + 3)

            if self.number_of_records == 0 and not self.yielded_two_headers:
                self.yielded_two_headers = True
                return bool(second_header_length)  # first yielded value is special

<<<<<<< HEAD
            # Strings are tested for ASCII as FASTQ should only contain ASCII characters.
            if not string_is_ascii(c_buf + record_start, qualities_end - record_start):
                raise FastqFormatError("Non-ASCII characters found in record.",
                                       line=n_records * 4)

            if save_as_bytes:
                name = PyBytes_FromStringAndSize(c_buf + name_start, name_length)
                sequence = PyBytes_FromStringAndSize(c_buf + sequence_start, sequence_length)
                qualities = PyBytes_FromStringAndSize(c_buf + qualities_start, qualities_length)
                yield BytesSequence.__new__(BytesSequence, name, sequence, qualities)
=======
            if self.save_as_bytes:
                name = PyBytes_FromStringAndSize(self.c_buf + name_start, name_length)
                sequence = PyBytes_FromStringAndSize(self.c_buf + sequence_start, sequence_length)
                qualities = PyBytes_FromStringAndSize(self.c_buf + qualities_start, qualities_length)
                ret_val = BytesSequence.__new__(BytesSequence, name, sequence, qualities)
>>>>>>> e3e01a0d
            else:
                # Constructing objects with PyUnicode_New and memcpy bypasses some of
                # the checks otherwise done when using PyUnicode_DecodeLatin1 or similar
                name = PyUnicode_New(name_length, 127)
                sequence = PyUnicode_New(sequence_length, 127)
                qualities = PyUnicode_New(qualities_length, 127)
                if <PyObject*>name == NULL or <PyObject*>sequence == NULL or <PyObject*>qualities == NULL:
                    raise MemoryError()
                memcpy(PyUnicode_1BYTE_DATA(name), self.c_buf + name_start, name_length)
                memcpy(PyUnicode_1BYTE_DATA(sequence), self.c_buf + sequence_start, sequence_length)
                memcpy(PyUnicode_1BYTE_DATA(qualities), self.c_buf + qualities_start, qualities_length)
                
                if self.use_custom_class:
                    ret_val = self.sequence_class(name, sequence, qualities)
                else:
                    ret_val = Sequence.__new__(Sequence, name, sequence, qualities)

            ### Advance record to next position
            self.number_of_records += 1
            self.record_start = qualities_end + 1
            return ret_val


def record_names_match(header1: str, header2: str):
    """
    Check whether the sequence record ids id1 and id2 are compatible, ignoring a
    suffix of '1', '2' or '3'. This exception allows to check some old
    paired-end reads that have IDs ending in '/1' and '/2'. Also, the
    fastq-dump tool (used for converting SRA files to FASTQ) appends '.1', '.2'
    and sometimes '.3' to paired-end reads if option -I is used.
    """
    cdef:
        char * header1_chars = NULL
        char * header2_chars = NULL
        size_t header1_length
    if PyUnicode_Check(header1):
        if PyUnicode_KIND(header1) == PyUnicode_1BYTE_KIND:
            header1_chars = <char *>PyUnicode_1BYTE_DATA(header1)
            header1_length = <size_t> PyUnicode_GET_LENGTH(header1)
        else:
            header1 = header1.encode('latin1')
            header1_chars = PyBytes_AS_STRING(header1)
            header1_length = PyBytes_GET_SIZE(header1)
    else:
        raise TypeError(f"Header 1 is the wrong type. Expected bytes or string, "
                        f"got: {type(header1)}")

    if PyUnicode_Check(header2):
        if PyUnicode_KIND(header2) == PyUnicode_1BYTE_KIND:
            header2_chars = <char *>PyUnicode_1BYTE_DATA(header2)
        else:
            header2 = header2.encode('latin1')
            header2_chars = PyBytes_AS_STRING(header2)
    else:
        raise TypeError(f"Header 2 is the wrong type. Expected bytes or string, "
                        f"got: {type(header2)}")

    return record_ids_match(header1_chars, header2_chars, header1_length)


def record_names_match_bytes(header1: bytes, header2: bytes):
    if not (PyBytes_Check(header1) and PyBytes_Check(header2)):
        raise TypeError("Header1 and header2 should both be bytes objects. "
                        "Got {} and {}".format(type(header1), type(header2)))
    return record_ids_match(PyBytes_AS_STRING(header1),
                            PyBytes_AS_STRING(header2),
                            PyBytes_GET_SIZE(header1))

cdef bint record_ids_match(char *header1, char *header2, size_t header1_length):
    """
    Check whether the ASCII-encoded IDs match. Only header1_length is needed.
    """
    # Only the read ID is of interest.
    # Find the first tab or space, if not present, strcspn will return the
    # position of the terminating NULL byte. (I.e. the length).
    # Header1 is not searched because we can reuse the end of ID position of
    # header2 as header1's ID should end at the same position.
    cdef size_t id2_length = strcspn(header2, b' \t')

    if header1_length < id2_length:
        return False

    cdef char end = header1[id2_length]
    if end != b'\000' and end != b' ' and end != b'\t':
        return False

    # Check if the IDs end with 1, 2 or 3. This is the read pair number
    # which should not be included in the comparison.
    cdef bint id1endswithnumber = b'1' <= header1[id2_length - 1] <= b'3'
    cdef bint id2endswithnumber = b'1' <= header2[id2_length - 1] <= b'3'
    if id1endswithnumber and id2endswithnumber:
        id2_length -= 1

    # Compare the strings up to the ID end position.
    return memcmp(<void *>header1, <void *>header2, id2_length) == 0<|MERGE_RESOLUTION|>--- conflicted
+++ resolved
@@ -508,24 +508,16 @@
                 self.yielded_two_headers = True
                 return bool(second_header_length)  # first yielded value is special
 
-<<<<<<< HEAD
             # Strings are tested for ASCII as FASTQ should only contain ASCII characters.
-            if not string_is_ascii(c_buf + record_start, qualities_end - record_start):
+            if not string_is_ascii(self.c_buf + self.record_start, qualities_end - record_start):
                 raise FastqFormatError("Non-ASCII characters found in record.",
                                        line=n_records * 4)
 
-            if save_as_bytes:
-                name = PyBytes_FromStringAndSize(c_buf + name_start, name_length)
-                sequence = PyBytes_FromStringAndSize(c_buf + sequence_start, sequence_length)
-                qualities = PyBytes_FromStringAndSize(c_buf + qualities_start, qualities_length)
-                yield BytesSequence.__new__(BytesSequence, name, sequence, qualities)
-=======
             if self.save_as_bytes:
                 name = PyBytes_FromStringAndSize(self.c_buf + name_start, name_length)
                 sequence = PyBytes_FromStringAndSize(self.c_buf + sequence_start, sequence_length)
                 qualities = PyBytes_FromStringAndSize(self.c_buf + qualities_start, qualities_length)
                 ret_val = BytesSequence.__new__(BytesSequence, name, sequence, qualities)
->>>>>>> e3e01a0d
             else:
                 # Constructing objects with PyUnicode_New and memcpy bypasses some of
                 # the checks otherwise done when using PyUnicode_DecodeLatin1 or similar
