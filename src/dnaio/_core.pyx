# cython: language_level=3, emit_code_comments=False

from cpython.bytes cimport PyBytes_FromStringAndSize, PyBytes_AS_STRING
<<<<<<< HEAD
from libc.string cimport strncmp, memcmp, memcpy, memchr
=======
from libc.string cimport strncmp, memcmp, memcpy, memchr, strcspn
>>>>>>> 0f9d721a
cimport cython

cdef extern from *:
    unsigned char * PyUnicode_1BYTE_DATA(object o)
    int PyUnicode_KIND(object o)
    int PyUnicode_1BYTE_KIND
from .exceptions import FastqFormatError
from ._util import shorten


cdef class Sequence:
    """
    A sequencing read with read name/id and (optional) qualities

    If qualities are available, they are as
    For a Sequence a FASTA file
    record containing a read in a FASTA or FASTQ file. For FASTA, the qualities attribute
    is None. For FASTQ, qualities is a string and it contains the qualities
    encoded as ASCII(qual+33).

    Attributes:
      name (str): The read description
      sequence (str):
      qualities (str):
    """
    cdef:
        public str name
        public str sequence
        public str qualities

    def __cinit__(self, str name, str sequence, str qualities=None):
        """Set qualities to None if there are no quality values"""
        self.name = name
        self.sequence = sequence
        self.qualities = qualities

    def __init__(self, str name, str sequence, str qualities = None):
        # __cinit__ is called first and sets all the variables.
        if qualities is not None and len(qualities) != len(sequence):
            rname = shorten(name)
            raise ValueError("In read named {!r}: length of quality sequence "
                             "({}) and length of read ({}) do not match".format(
                rname, len(qualities), len(sequence)))

    def __getitem__(self, key):
        """
        Slice this Sequence. If the qualities attribute is not None, it is
        sliced accordingly. The read name is copied unchanged.

        Returns:
          A new Sequence object with a sliced sequence.
        """
        return self.__class__(
            self.name,
            self.sequence[key],
            self.qualities[key] if self.qualities is not None else None)

    def __repr__(self):
        qstr = ''
        if self.qualities is not None:
            qstr = ', qualities={!r}'.format(shorten(self.qualities))
        return '<Sequence(name={!r}, sequence={!r}{})>'.format(
            shorten(self.name), shorten(self.sequence), qstr)

    def __len__(self):
        """
        Returns:
           The number of characters in this sequence
        """
        return len(self.sequence)

    def __richcmp__(self, other, int op):
        if 2 <= op <= 3:
            eq = self.name == other.name and \
                self.sequence == other.sequence and \
                self.qualities == other.qualities
            if op == 2:
                return eq
            else:
                return not eq
        else:
            raise NotImplementedError()

    def __reduce__(self):
        return (Sequence, (self.name, self.sequence, self.qualities))

    def qualities_as_bytes(self):
        """Return the qualities as a bytes object.

        This is a faster version of qualities.encode('ascii')."""
        return self.qualities.encode('ascii')

    def fastq_bytes(self):
        """Return the entire FASTQ record as bytes which can be written
        into a file."""
        # Convert to ASCII bytes sequences first as these have a one-to-one
        # relation between size and number of bytes
        # Unlike decoding, ascii is not slower than latin-1. This is because
        # CPython performs a call to PyUnicodeCheck on both occassions. This
        # determines the type of the Unicode object. In fact, the ascii encode
        # is slightly faster because the check for PyASCIIObject is performed
        # first.
        cdef bytes name = self.name.encode('ascii')
        cdef bytes sequence = self.sequence.encode('ascii')
        cdef bytes qualities = self.qualities.encode('ascii')
        cdef Py_ssize_t name_length = len(name)
        cdef Py_ssize_t sequence_length = len(sequence)
        cdef Py_ssize_t qualities_length = len(qualities)

        # Since Cython will generate code above that is a 100% sure to generate
        # bytes objects, we can call Python C-API functions that don't perform
        # checks on the object.
        cdef char * name_ptr = PyBytes_AS_STRING(name)
        cdef char * sequence_ptr = PyBytes_AS_STRING(sequence)
        cdef char * qualities_ptr = PyBytes_AS_STRING(qualities)

        # Total size is name + sequence + qualities + 4 newlines + '+' and an
        # '@' to be put in front of the name.
        cdef Py_ssize_t total_size = name_length + sequence_length + qualities_length + 6

        # This is the canonical way to create an uninitialized bytestring of given size
        cdef bytes retval = PyBytes_FromStringAndSize(NULL, total_size)
        cdef char * retval_ptr = PyBytes_AS_STRING(retval)

        # Write the sequences into the bytestring at the correct positions.
        cdef Py_ssize_t cursor
        retval_ptr[0] = b"@"
        memcpy(retval_ptr + 1, name_ptr, name_length)
        cursor = name_length + 1
        retval_ptr[cursor] = b"\n"; cursor += 1
        memcpy(retval_ptr + cursor, sequence_ptr, sequence_length)
        cursor += sequence_length
        retval_ptr[cursor] = b"\n"; cursor += 1
        retval_ptr[cursor] = b"+"; cursor += 1
        retval_ptr[cursor] = b"\n"; cursor += 1
        memcpy(retval_ptr + cursor, qualities_ptr, qualities_length)
        cursor += qualities_length
        retval_ptr[cursor] = b"\n"
        return retval

    def fastq_bytes_two_headers(self):
        """
        Return this record in FASTQ format as a bytes object where the header (after the @) is
        repeated on the third line.
        """
        return f"@{self.name}\n{self.sequence}\n+{self.name}\n{self.qualities}\n".encode("ascii")


# It would be nice to be able to have the first parameter be an
# unsigned char[:] (memory view), but this fails with a BufferError
# when a bytes object is passed in.
# See <https://stackoverflow.com/questions/28203670/>

ctypedef fused bytes_or_bytearray:
    bytes
    bytearray


def paired_fastq_heads(bytes_or_bytearray buf1, bytes_or_bytearray buf2, Py_ssize_t end1, Py_ssize_t end2):
    """
    Skip forward in the two buffers by multiples of four lines.

    Return a tuple (length1, length2) such that buf1[:length1] and
    buf2[:length2] contain the same number of lines (where the
    line number is divisible by four).
    """
    cdef:
        Py_ssize_t pos1 = 0, pos2 = 0
        Py_ssize_t linebreaks = 0
        unsigned char* data1 = buf1
        unsigned char* data2 = buf2
        Py_ssize_t record_start1 = 0
        Py_ssize_t record_start2 = 0

    while True:
        while pos1 < end1 and data1[pos1] != b'\n':
            pos1 += 1
        if pos1 == end1:
            break
        pos1 += 1
        while pos2 < end2 and data2[pos2] != b'\n':
            pos2 += 1
        if pos2 == end2:
            break
        pos2 += 1
        linebreaks += 1
        if linebreaks == 4:
            linebreaks = 0
            record_start1 = pos1
            record_start2 = pos2

    # Hit the end of the data block
    return record_start1, record_start2


def fastq_iter(file, sequence_class, Py_ssize_t buffer_size):
    """
    Parse a FASTQ file and yield Sequence objects

    The *first value* that the generator yields is a boolean indicating whether
    the first record in the FASTQ has a repeated header (in the third row
    after the ``+``).

    file -- a file-like object, opened in binary mode (it must have a readinto
    method)

    buffer_size -- size of the initial buffer. This is automatically grown
        if a FASTQ record is encountered that does not fit.
    """
    cdef:
        bytearray buf = bytearray(buffer_size)
        char[:] buf_view = buf
        char* c_buf = buf
        str name
        str sequence
        str qualities
        Py_ssize_t last_read_position = 0
        Py_ssize_t record_start = 0
        Py_ssize_t bufstart, bufend, name_start, name_end, name_length
        Py_ssize_t sequence_start, sequence_end, sequence_length
        Py_ssize_t second_header_start, second_header_end, second_header_length
        Py_ssize_t qualities_start, qualities_end, qualities_length
        cdef char *name_end_ptr
        cdef char *sequence_end_ptr
        cdef char *second_header_end_ptr
        cdef char *qualities_end_ptr
        bint custom_class = sequence_class is not Sequence
        Py_ssize_t n_records = 0
        bint extra_newline = False

    if buffer_size < 1:
        raise ValueError("Starting buffer size too small")

    # buf is a byte buffer that is re-used in each iteration. Its layout is:
    #
    # |-- complete records --|
    # +---+------------------+---------+-------+
    # |   |                  |         |       |
    # +---+------------------+---------+-------+
    # ^   ^                  ^         ^       ^
    # 0   bufstart           end       bufend  len(buf)
    #
    # buf[0:bufstart] is the 'leftover' data that could not be processed
    # in the previous iteration because it contained an incomplete
    # FASTQ record.

    readinto = file.readinto
    bufstart = 0

    # The input file is processed in chunks that each fit into buf
    while True:
        assert bufstart < len(buf_view)
        bufend = readinto(buf_view[bufstart:]) + bufstart
        bufend_ptr = c_buf + bufend
        if bufstart == bufend:
            # End of file
            if bufstart > 0 and buf_view[bufstart-1] != b'\n':
                # There is still data in the buffer and its last character is
                # not a newline: This is a file that is missing the final
                # newline. Append a newline and continue.
                buf_view[bufstart] = b'\n'
                bufstart += 1
                bufend += 1
                extra_newline = True
            elif last_read_position > record_start:  # Incomplete fastq records are present.
                    if extra_newline:
                        last_read_position -= 1
                    lines = buf[record_start:last_read_position].count(b'\n')
                    raise FastqFormatError(
                        'Premature end of file encountered. The incomplete final record was: '
                        '{!r}'.format(
                            shorten(buf[record_start:last_read_position].decode('latin-1'),
                                    500)),
                        line=n_records * 4 + lines)
            else:  # EOF Reached. Stop iterating.
                return

        # Parse all complete FASTQ records in this chunk
        record_start = 0
        while True:
            ### Check for a complete record (i.e 4 newlines are present)
            # Use libc memchr, this optimizes looking for characters by
            # using 64-bit integers. See:
            # https://sourceware.org/git/?p=glibc.git;a=blob_plain;f=string/memchr.c;hb=HEAD
            # void *memchr(const void *str, int c, size_t n)
            name_end_ptr = <char *>memchr(c_buf + record_start, 10, <size_t>(bufend - record_start))
            if name_end_ptr == NULL or name_end_ptr == bufend_ptr:
                break
            name_end = name_end_ptr - c_buf
            sequence_start = name_end + 1
            sequence_end_ptr = <char *>memchr(c_buf + sequence_start, 10, <size_t>(bufend - sequence_start))
            if sequence_end_ptr == NULL or sequence_end_ptr == bufend_ptr:
                break
            sequence_end = sequence_end_ptr - c_buf
            second_header_start = sequence_end + 1
            second_header_end_ptr = <char *>memchr(c_buf + second_header_start, 10, <size_t>(bufend - second_header_start))
            if second_header_end_ptr == NULL or second_header_end_ptr == bufend_ptr:
                break
            second_header_end = second_header_end_ptr - c_buf

            # Since we know the length of the sequence we do know the length
            # of the qualities.
            qualities_start = second_header_end + 1
            sequence_length = sequence_end - sequence_start
            qualities_end = qualities_start + sequence_length
            if qualities_end > bufend:
                break
            next_record_start = qualities_end + 1

            if c_buf[qualities_end] != b'\n':
                if not extra_newline:
                    # We look if the sequence quality is too short.
                    qualities_end_ptr = <char *>memchr(c_buf + qualities_start, 10, <size_t>(bufend - qualities_start))
                    if qualities_end_ptr == NULL:  # No newline found, add the missing one.
                        break
                raise FastqFormatError(
                    "Length of sequence and qualities differ", line=n_records * 4 + 3)
            if c_buf[record_start] != b'@':
                raise FastqFormatError("Line expected to "
                    "start with '@', but found {!r}".format(chr(c_buf[record_start])),
                    line=n_records * 4)
            if c_buf[second_header_start] != b'+':
                raise FastqFormatError("Line expected to "
                    "start with '+', but found {!r}".format(chr(c_buf[second_header_start])),
                    line=n_records * 4 + 2)

            name_start = record_start + 1  # Skip @
            second_header_start += 1  # Skip +

            # Check for \r\n line-endings and compensate
            if c_buf[name_end - 1] == b'\r':
                name_end -= 1
            if c_buf[sequence_end - 1] == b'\r':
                sequence_end -= 1
            if c_buf[second_header_end - 1] == b'\r':
                second_header_end -= 1
            if c_buf[qualities_end - 1] == b'\r':
                qualities_end -= 1

            name_length = name_end - name_start
            second_header_length = second_header_end - second_header_start

            if second_header_length:  # should be 0 when only + is present
                if (name_length != second_header_length or
                        strncmp(c_buf+second_header_start,
                            c_buf + name_start, second_header_length) != 0):
                    raise FastqFormatError(
                        "Sequence descriptions don't match ('{}' != '{}').\n"
                        "The second sequence description must be either "
                        "empty or equal to the first description.".format(
                            c_buf[name_start:name_end].decode('latin-1'),
                            c_buf[second_header_start:second_header_end]
                            .decode('latin-1')), line=n_records * 4 + 2)

            ### Copy record into python variables
            # .decode('latin-1') is 50% faster than .decode('ascii')
            # This is because PyUnicode_DecodeLatin1 is an alias for
            # _PyUnicode_FromUCS1. Which directly copies the bytes into a
            # string object. No operations are taking place. With
            # PyUnicode_DecodeASCII, all characters are checked whether they
            # exceed 128.
            name = c_buf[name_start:name_end].decode('latin-1')
            sequence = c_buf[sequence_start:sequence_end].decode('latin-1')
            qualities = c_buf[qualities_start:qualities_end].decode('latin-1')

            if n_records == 0:
                yield bool(second_header_length)  # first yielded value is special
            if custom_class:
                yield sequence_class(name, sequence, qualities)
            else:
                yield Sequence.__new__(Sequence, name, sequence, qualities)

            ### Advance record to next position
            n_records += 1
            record_start = next_record_start
        # bufend reached
        last_read_position = bufend
        if record_start == 0 and bufend == len(buf):
            # buffer too small, double it
            buffer_size *= 2
            prev_buf = buf
            buf = bytearray(buffer_size)
            buf[0:bufend] = prev_buf
            del prev_buf
            bufstart = bufend
            buf_view = buf
            c_buf = buf
        else:
            bufstart = bufend - record_start
            buf[0:bufstart] = buf[record_start:bufend]


def record_names_match(header1: str, header2: str):
    """
    Check whether the sequence record ids id1 and id2 are compatible, ignoring a
    suffix of '1', '2' or '3'. This exception allows to check some old
    paired-end reads that have names ending in '/1' and '/2'. Also, the
    fastq-dump tool (used for converting SRA files to FASTQ) appends '.1', '.2'
    and sometimes '.3' to paired-end reads if option -I is used.
    """
    if (
        PyUnicode_KIND(header1) != PyUnicode_1BYTE_KIND or
        PyUnicode_KIND(header2) != PyUnicode_1BYTE_KIND
    ):
        # Fall back to slower code path.
        name1 = header1.split(maxsplit=1)[0]
        name2 = header2.split(maxsplit=1)[0]
        if name1 and name2 and name1[-1] in '123' and name2[-1] in '123':
            return name1[:-1] == name2[:-1]
        return name1 == name2
    # Do not call .encode functions but use the unicode pointer inside the
    # python object directly, provided it is in 1-byte encoding, so we can
    # find the spaces and tabs easily.
    cdef char * header1chars = <char *>PyUnicode_1BYTE_DATA(header1)
    cdef char * header2chars = <char *>PyUnicode_1BYTE_DATA(header2)
    return record_name_bytes_match(header1chars, header2chars)


cdef bint record_name_bytes_match(char *header1chars, char *header2chars):
    """
    Check whether the ascii-encoded names match.
    """
    # Only the first part (i.e. the name without the comment) is of interest.
    # Find the first tab or space, if not present, strcspn will return the
    # position of the terminating NULL byte. (I.e. the length).
    cdef size_t header1_ends = strcspn(header1chars, b' \t')
    cdef size_t header2_ends = strcspn(header2chars, b' \t')
    # Quick check if the lengths match
    if header1_ends != header2_ends:
        return False

    # check if the names end with 1, 2 or 3. (ASCII 49, 50 , 51)
    cdef bint name1endswithnumber = b'1' <= header1chars[header1_ends - 1] <= b'3'
    cdef bint name2endswithnumber = b'1' <= header2chars[header1_ends - 1] <= b'3'
    if name1endswithnumber and name2endswithnumber:
        # Don't compare the read pair number
        header1_ends -= 1

    # Compare the strings up to the whitespace or up to the read pair number.
    return memcmp(<void *>header1chars, <void *>header2chars, header1_ends) == 0<|MERGE_RESOLUTION|>--- conflicted
+++ resolved
@@ -1,11 +1,7 @@
 # cython: language_level=3, emit_code_comments=False
 
 from cpython.bytes cimport PyBytes_FromStringAndSize, PyBytes_AS_STRING
-<<<<<<< HEAD
-from libc.string cimport strncmp, memcmp, memcpy, memchr
-=======
 from libc.string cimport strncmp, memcmp, memcpy, memchr, strcspn
->>>>>>> 0f9d721a
 cimport cython
 
 cdef extern from *:
